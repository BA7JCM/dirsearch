# Changelog

## [Unreleased]
- Ability to use multiple output formats
- MySQL and PostgreSQL report formats
- Support variables in file path and SQL table name for saving results
- Support non-default network interface
- Load targets from a Nmap XML report
- Added option to enable asynchronous mode (use coroutines instead of threads)
- Added option to disable CLI output entirely
<<<<<<< HEAD
- Option to detect and filter identical results
=======
- Maximum runtime per target
- Added OpenAI and Ollama REST API endpoints to the dictionary
>>>>>>> 3e91440c

## [0.4.3] - October 2nd, 2022
- Automatically detect the URI scheme (`http` or `https`) if no scheme is provided
- SQLite report format
- Option to overwrite unwanted extensions with selected extensions
- Option to view redirects history when following redirects
- Option to crawl web paths in the responses
- HTTP traffic is saved inside log file
- Capability to save progress and resume later
- Support client certificate
- Maximum size of the log file via configuration

## [0.4.2] - September 12, 2021
- More accurate
- Exclude responses by redirects
- URLs from STDIN
- Fixed the CSV Injection vulnerability (https://www.exploit-db.com/exploits/49370)
- Raw request supported
- Can setup the default URL scheme (will be used when there is no scheme in the URL)
- Added max runtime option
- Recursion on specified status codes
- Max request rate
- Support several authentication types
- Deep/forced recursive scan
- HTML report format
- Option to skip target by specified status codes
- Bug fixes

## [0.4.1] - August 12, 2020
- Faster
- Allow to brute force through a CIDR notation
- Exclude responses by human readable sizes
- Provide headers from a file
- Match/filter status codes by ranges
- Detect 429 response status code
- Support SOCKS proxy
- XML, Markdown and CSV report formats
- Capital wordlist format
- Option to replay proxy with found paths
- Option to remove all extensions in the wordlist
- Option to exit whenever an error occurs
- Option to disable colored output
- Debug mode
- Multiple bugfixes

## [0.4.0] - September 27, 2020
- Exclude extensions argument added
- No dot extensions option
- Support HTTP request data
- Added minimal response length and maximal response length arguments
- Added include status codes and exclude status codes arguments
- Added --clean-view option
- Added option to print the full URL in the output
- Added Prefixes and Suffixes arguments
- Multiple bugfixes

## [0.3.9] - November 26, 2019
- Added default extensions argument (-E).
- Added suppress empty responses.
- Recursion max depth.
- Exclude responses with text and regexes.
- Multiple fixes.

## [0.3.8] - July 25, 2017
- Delay argument added.
- Request by hostname switch added.
- Suppress empty switch added.
- Added Force Extensions switch.
- Multiple bugfixes.

## [0.3.7] - August 22, 2016
- Force extensions switch added

## [0.3.6] - February 14, 2016
- Bugfixes

## [0.3.5] - January 29, 2016
- Improved heuristic
- Replaced urllib3 for requests 
- Error logs
- Batch reports 
- User agent randomization 
- bugfixes

## [0.3.0] - February 5, 2015
- Fixed issue3
- Fixed timeout exception
- Ported to Python3
- Other bugfixes

## [0.2.7] - November 21, 2014
- Added Url List feature (-l)
- Changed output
- Minor Fixes

## [0.2.6] - September 12, 2014
- Fixed bug when dictionary size is greater than threads count
- Fixed URL encoding bug

## [0.2.5] - September 2, 2014
- Shows Content-Length in output and reports
- Added default.conf file (for setting defaults)
- Report auto save feature added.

## [0.2.4] - July 17, 2014
- Added Windows support
- `--scan-subdirs` argument added
- `--exclude-subdirs` added
- `--header` argument added
- Dirbuster dictionaries added
- Fixed some concurrency bugs
- MVC refactoring

## 0.2.3 - July 7, 2014
- Fixed some bugs
- Minor refactorings
- Exclude status switch
- Pause/next directory feature
- Changed help structure
- Expanded default dictionary

## 0.2.2 - July 2, 2014
- Fixed some bugs
- Showing percentage of tested paths and added report generation feature

## 0.2.1 - May 1, 2014
- Fixed some bugs and added recursive option

## 0.2.0 - January 31, 2014
- Initial public release

[Unreleased]: https://github.com/maurosoria/dirsearch/tree/master
[0.4.3]: https://github.com/maurosoria/dirsearch/tree/v0.4.3
[0.4.2]: https://github.com/maurosoria/dirsearch/tree/v0.4.2
[0.4.1]: https://github.com/maurosoria/dirsearch/tree/v0.4.1
[0.4.0]: https://github.com/maurosoria/dirsearch/tree/v0.4.0
[0.3.9]: https://github.com/maurosoria/dirsearch/tree/v0.3.9
[0.3.8]: https://github.com/maurosoria/dirsearch/tree/v0.3.8
[0.3.7]: https://github.com/maurosoria/dirsearch/tree/v0.3.7
[0.3.6]: https://github.com/maurosoria/dirsearch/tree/v0.3.6
[0.3.5]: https://github.com/maurosoria/dirsearch/tree/v0.3.5
[0.3.0]: https://github.com/maurosoria/dirsearch/tree/v0.3.0
[0.2.7]: https://github.com/maurosoria/dirsearch/tree/v0.2.7
[0.2.6]: https://github.com/maurosoria/dirsearch/tree/v0.2.6
[0.2.5]: https://github.com/maurosoria/dirsearch/tree/v0.2.5
[0.2.4]: https://github.com/maurosoria/dirsearch/tree/v0.2.4<|MERGE_RESOLUTION|>--- conflicted
+++ resolved
@@ -8,12 +8,9 @@
 - Load targets from a Nmap XML report
 - Added option to enable asynchronous mode (use coroutines instead of threads)
 - Added option to disable CLI output entirely
-<<<<<<< HEAD
 - Option to detect and filter identical results
-=======
 - Maximum runtime per target
 - Added OpenAI and Ollama REST API endpoints to the dictionary
->>>>>>> 3e91440c
 
 ## [0.4.3] - October 2nd, 2022
 - Automatically detect the URI scheme (`http` or `https`) if no scheme is provided
