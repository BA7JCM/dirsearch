--- conflicted
+++ resolved
@@ -23,8 +23,8 @@
 
 class MarkdownReport(FileBaseReport):
     def generate(self):
-<<<<<<< HEAD
         result = "### Info\n"
+        result += "Args: {0}\n".format(' '.join(sys.argv))
         result += "Time: {0}\n".format(time.ctime())
         result += "\n"
 
@@ -43,22 +43,5 @@
                 result += "{0}\n".format(e.response.redirect)
 
             result += "\n"
-=======
-        headerName = "{0}://{1}:{2}/{3}".format(
-            self.protocol, self.host, self.port, self.basePath
-        )
-
-        result = "### Args: {0}\n".format(' '.join(sys.argv))
-        result += "### Time: {0}\n".format(time.ctime())
-        result += "### Target: {0}\n\n".format(headerName)
-        result += "Path | Status | Size | Redirection\n"
-        result += "-----|--------|------|------------\n"
-
-        for path, status, contentLength, redirect in self.pathList:
-            result += "[/{0}]({1}) | ".format(path, headerName + path)
-            result += "{0} | ".format(status)
-            result += "{0} | ".format(contentLength)
-            result += "{0}\n".format(redirect)
->>>>>>> 62a032ab
 
         return result