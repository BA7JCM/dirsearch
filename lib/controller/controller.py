# -*- coding: utf-8 -*-
#  This program is free software; you can redistribute it and/or modify
#  it under the terms of the GNU General Public License as published by
#  the Free Software Foundation; either version 2 of the License, or
#  (at your option) any later version.
#
#  This program is distributed in the hope that it will be useful,
#  but WITHOUT ANY WARRANTY; without even the implied warranty of
#  MERCHANTABILITY or FITNESS FOR A PARTICULAR PURPOSE.  See the
#  GNU General Public License for more details.
#
#  You should have received a copy of the GNU General Public License
#  along with this program; if not, write to the Free Software
#  Foundation, Inc., 51 Franklin Street, Fifth Floor, Boston,
#  MA 02110-1301, USA.
#
#  Author: Mauro Soria

from __future__ import annotations

import asyncio
import gc
import os
import signal
import psycopg
import re
import time
import mysql.connector

from urllib.parse import urlparse

from lib.connection.dns import cache_dns
from lib.connection.response import Response
from lib.core.data import blacklists, options
from lib.core.decorators import locked
from lib.core.dictionary import Dictionary, get_blacklists
from lib.core.exceptions import (
    CannotConnectException,
    FileExistsException,
    InvalidRawRequest,
    InvalidURLException,
    RequestException,
    SkipTargetInterrupt,
    QuitInterrupt,
    UnpicklingError,
)
from lib.core.logger import enable_logging, logger
from lib.core.settings import (
    BANNER,
    DEFAULT_HEADERS,
    DEFAULT_SESSION_FILE,
    EXTENSION_RECOGNITION_REGEX,
    MAX_CONSECUTIVE_REQUEST_ERRORS,
    NEW_LINE,
    STANDARD_PORTS,
    UNKNOWN,
)
from lib.parse.rawrequest import parse_raw
from lib.parse.url import clean_path, parse_path
<<<<<<< HEAD
from lib.reports.base import FileBaseReport, SQLBaseReport
from lib.reports.csv_report import CSVReport
from lib.reports.html_report import HTMLReport
from lib.reports.json_report import JSONReport
from lib.reports.markdown_report import MarkdownReport
from lib.reports.mysql_report import MySQLReport
from lib.reports.plain_text_report import PlainTextReport
from lib.reports.postgresql_report import PostgreSQLReport
from lib.reports.simple_report import SimpleReport
from lib.reports.sqlite_report import SQLiteReport
from lib.reports.xml_report import XMLReport
from lib.utils.common import get_valid_filename, lstrip_once
=======
from lib.report.manager import ReportManager
from lib.utils.common import lstrip_once
>>>>>>> 419cbefc
from lib.utils.file import FileUtils
from lib.utils.pickle import pickle, unpickle
from lib.utils.schemedet import detect_scheme
from lib.view.terminal import interface

if options["async_mode"]:
    from lib.connection.requester import AsyncRequester as Requester
    from lib.core.fuzzer import AsyncFuzzer as Fuzzer

    try:
        import uvloop
        asyncio.set_event_loop_policy(uvloop.EventLoopPolicy())
    except ImportError:
        pass
else:
    from lib.connection.requester import Requester
    from lib.core.fuzzer import Fuzzer


class Controller:
    def __init__(self) -> None:
        if options["session_file"]:
            self._import(options["session_file"])
            self.old_session = True
        else:
            self.setup()
            self.old_session = False

        self.run()

    def _import(self, session_file: str) -> None:
        try:
            with open(session_file, "rb") as fd:
                indict, last_output, opt = unpickle(fd)
                options.update(opt)
        except UnpicklingError:
            interface.error(
                f"{session_file} is not a valid session file or it's in an old format"
            )
            exit(1)

        self.__dict__ = {**indict, **vars(self)}
        print(last_output)

    def _export(self, session_file: str) -> None:
        # Save written output
        last_output = interface.buffer.rstrip()

        # Can't pickle Fuzzer class due to _thread.lock objects
        del self.fuzzer

        with open(session_file, "wb") as fd:
            pickle((vars(self), last_output, options), fd)

    def setup(self) -> None:
        blacklists.update(get_blacklists())

        if options["raw_file"]:
            try:
                options.update(
                    zip(
                        ["urls", "http_method", "headers", "data"],
                        parse_raw(options["raw_file"]),
                    )
                )
            except InvalidRawRequest as e:
                print(str(e))
                exit(1)
        else:
            options["headers"] = {**DEFAULT_HEADERS, **options["headers"]}

            if options["user_agent"]:
                options["headers"]["user-agent"] = options["user_agent"]

            if options["cookie"]:
                options["headers"]["cookie"] = options["cookie"]

        self.requester = Requester()
        self.dictionary = Dictionary(files=options["wordlists"])
<<<<<<< HEAD
        self.results: list[Response] = []
        self.start_time = time.time()
        self.passed_urls: set[str] = set()
        self.directories: list[str] = []
        self.report: FileBaseReport | SQLBaseReport | None = None
        self.batch = False
=======
        self.start_time = time.time()
        self.passed_urls = set()
        self.directories = []
>>>>>>> 419cbefc
        self.jobs_processed = 0
        self.errors = 0
        self.consecutive_errors = 0

        if options["async_mode"]:
            self.loop = asyncio.new_event_loop()
            self.loop.add_signal_handler(signal.SIGINT, self.handle_pause)

        if options["auth"]:
            self.requester.set_auth(options["auth_type"], options["auth"])

        if options["proxy_auth"]:
            self.requester.set_proxy_auth(options["proxy_auth"])

        if options["log_file"]:
            try:
                FileUtils.create_dir(FileUtils.parent(options["log_file"]))
                if not FileUtils.can_write(options["log_file"]):
                    raise Exception

                enable_logging()

            except Exception:
                interface.error(
                    f'Couldn\'t create log file at {options["log_file"]}'
                )
                exit(1)

        interface.header(BANNER)
        interface.config(len(self.dictionary))

        try:
            self.reporter = ReportManager(options["output_formats"])
        except (
            InvalidURLException,
            mysql.connector.Error,
            psycopg.Error,
        ) as e:
            logger.exception(e)
            interface.error(str(e))
            exit(1)

        if options["log_file"]:
            interface.log_file(options["log_file"])

    def run(self) -> None:
        # match_callbacks and not_found_callbacks callback values:
        #  - *args[0]: lib.connection.Response() object
        #
        # error_callbacks callback values:
        #  - *args[0]: exception
        match_callbacks = (
            self.match_callback, self.reporter.save, self.reset_consecutive_errors
        )
        not_found_callbacks = (
            self.update_progress_bar, self.reset_consecutive_errors
        )
        error_callbacks = (self.raise_error, self.append_error_log)

        while options["urls"]:
            url = options["urls"][0]
            self.fuzzer = Fuzzer(
                self.requester,
                self.dictionary,
                match_callbacks=match_callbacks,
                not_found_callbacks=not_found_callbacks,
                error_callbacks=error_callbacks,
            )

            try:
                self.set_target(url)

                if not self.directories:
                    for subdir in options["subdirs"]:
                        self.add_directory(self.base_path + subdir)

                if not self.old_session:
                    interface.target(self.url)

                self.reporter.prepare(self.url)
                self.start()

            except (
                CannotConnectException,
                FileExistsException,
                InvalidURLException,
                RequestException,
                SkipTargetInterrupt,
                KeyboardInterrupt,
            ) as e:
                self.directories.clear()
                self.dictionary.reset()

                if e.args:
                    interface.error(str(e))

            except QuitInterrupt as e:
                self.reporter.finish()
                interface.error(e.args[0])
                exit(0)

            finally:
                options["urls"].pop(0)

        interface.warning("\nTask Completed")
        self.reporter.finish()

        if options["session_file"]:
            try:
                os.remove(options["session_file"])
            except Exception:
                interface.error("Failed to delete old session file, remove it to free some space")

    def start(self) -> None:
        while self.directories:
            try:
                gc.collect()

                current_directory = self.directories[0]

                if not self.old_session:
                    current_time = time.strftime("%H:%M:%S")
                    msg = f"{NEW_LINE}[{current_time}] Starting: {current_directory}"

                    interface.warning(msg)

                self.fuzzer.set_base_path(current_directory)
                if options["async_mode"]:
                    # use a future to get exceptions from handle_pause
                    # https://stackoverflow.com/a/64230941
                    self.pause_future = self.loop.create_future()
                    self.loop.run_until_complete(self._start_coroutines())
                else:
                    self.fuzzer.start()
                    self.process()

            except KeyboardInterrupt:
                pass

            finally:
                self.dictionary.reset()
                self.directories.pop(0)

                self.jobs_processed += 1
                self.old_session = False

    async def _start_coroutines(self):
        task = self.loop.create_task(self.fuzzer.start())

        try:
            await asyncio.wait_for(
                asyncio.wait(
                    [self.pause_future, task],
                    return_when=asyncio.FIRST_COMPLETED,
                ),
                timeout=options["max_time"] if options["max_time"] > 0 else None,
            )
        except asyncio.TimeoutError:
            raise SkipTargetInterrupt("Runtime exceeded the maximum set by the user")

        if self.pause_future.done():
            task.cancel()
            await self.pause_future  # propagate the exception, if raised

        await task  # propagate the exception, if raised

    def set_target(self, url):
        # If no scheme specified, unset it first
        if "://" not in url:
            url = f'{options["scheme"] or UNKNOWN}://{url}'
        if not url.endswith("/"):
            url += "/"

        parsed = urlparse(url)
        self.base_path = lstrip_once(parsed.path, "/")

        # Credentials in URL
        if "@" in parsed.netloc:
            cred, parsed.netloc = parsed.netloc.split("@")
            self.requester.set_auth("basic", cred)

        host = parsed.netloc.split(":")[0]

        if parsed.scheme not in (UNKNOWN, "https", "http"):
            raise InvalidURLException(f"Unsupported URI scheme: {parsed.scheme}")

        # If no port specified, set default (80, 443)
        try:
            port = int(parsed.netloc.split(":")[1])

            if not 0 < port < 65536:
                raise ValueError
        except IndexError:
            port = STANDARD_PORTS.get(parsed.scheme, None)
        except ValueError:
            port = parsed.netloc.split(":")[1]
            raise InvalidURLException(f"Invalid port number: {port}")

        if options["ip"]:
            cache_dns(host, port, options["ip"])

        try:
            # If no scheme is found, detect it by port number
            scheme = (
                parsed.scheme
                if parsed.scheme != UNKNOWN
                else detect_scheme(host, port)
            )
        except ValueError:
            # If the user neither provides the port nor scheme, guess them based
            # on standard website characteristics
            scheme = detect_scheme(host, 443)
            port = STANDARD_PORTS[scheme]

        self.url = f"{scheme}://{host}"

        if port != STANDARD_PORTS[scheme]:
            self.url += f":{port}"

        self.url += "/"

        self.requester.set_url(self.url)

<<<<<<< HEAD
    def setup_batch_reports(self) -> str:
        """Create batch report folder"""

        self.batch = True
        current_time = time.strftime("%y-%m-%d_%H-%M-%S")
        batch_session = f"BATCH-{current_time}"
        batch_directory_path = FileUtils.build_path(self.report_path, batch_session)

        try:
            FileUtils.create_dir(batch_directory_path)
        except Exception:
            interface.error(f"Couldn't create batch folder at {batch_directory_path}")
            exit(1)

        return batch_directory_path

    def get_output_extension(self) -> str:
        if options["output_format"] in ("plain", "simple"):
            return "txt"

        return options["output_format"]

    def setup_reports(self) -> None:
        """Create report file"""

        output = options["output"]

        if options["autosave_report"] and not output and options["output_format"] not in ("mysql", "postgresql"):
            if len(options["urls"]) > 1:
                directory_path = self.setup_batch_reports()
                filename = "BATCH." + self.get_output_extension()
            else:
                self.set_target(options["urls"][0])

                parsed = urlparse(self.url)

                if not parsed.netloc:
                    parsed = urlparse(f"//{options['urls'][0]}")

                filename = get_valid_filename(f"{parsed.path}_")
                filename += time.strftime("%y-%m-%d_%H-%M-%S")
                filename += f".{self.get_output_extension()}"
                directory_path = FileUtils.build_path(
                    self.report_path, get_valid_filename(f"{parsed.scheme}_{parsed.netloc}")
                )

            output = FileUtils.get_abs_path((FileUtils.build_path(directory_path, filename)))

            if FileUtils.exists(output):
                i = 2
                while FileUtils.exists(f"{output}_{i}"):
                    i += 1

                output += f"_{i}"

            try:
                FileUtils.create_dir(directory_path)
            except Exception:
                interface.error(
                    f"Couldn't create the reports folder at {directory_path}"
                )
                exit(1)

        if not output:
            return

        if options["output_format"] == "plain":
            self.report = PlainTextReport(output)
        elif options["output_format"] == "json":
            self.report = JSONReport(output)
        elif options["output_format"] == "xml":
            self.report = XMLReport(output)
        elif options["output_format"] == "md":
            self.report = MarkdownReport(output)
        elif options["output_format"] == "csv":
            self.report = CSVReport(output)
        elif options["output_format"] == "html":
            self.report = HTMLReport(output)
        elif options["output_format"] == "sqlite":
            self.report = SQLiteReport(output)
        elif options["output_format"] == "mysql":
            self.report = MySQLReport(output)
        elif options["output_format"] == "postgresql":
            self.report = PostgreSQLReport(output)
        else:
            self.report = SimpleReport(output)

        interface.output_location(output)

    def reset_consecutive_errors(self, response: Response) -> None:
=======
    def reset_consecutive_errors(self, response):
>>>>>>> 419cbefc
        self.consecutive_errors = 0

    def match_callback(self, response: Response) -> None:
        if response.status in options["skip_on_status"]:
            raise SkipTargetInterrupt(
                f"Skipped the target due to {response.status} status code"
            )

        interface.status_report(response, options["full_url"])

        if response.status in options["recursion_status_codes"] and any(
            (
                options["recursive"],
                options["deep_recursive"],
                options["force_recursive"],
            )
        ):
            if response.redirect:
                new_path = clean_path(parse_path(response.redirect))
                added_to_queue = self.recur_for_redirect(response.path, new_path)
            elif len(response.history):
                old_path = clean_path(parse_path(response.history[0]))
                added_to_queue = self.recur_for_redirect(old_path, response.path)
            else:
                added_to_queue = self.recur(response.path)

            if added_to_queue:
                interface.new_directories(added_to_queue)

        if options["replay_proxy"]:
            # Replay the request with new proxy
            if options["async_mode"]:
                self.loop.create_task(self.requester.replay_request(response.full_path, proxy=options["replay_proxy"]))
            else:
                self.requester.request(response.full_path, proxy=options["replay_proxy"])

<<<<<<< HEAD
        if self.report:
            self.results.append(response)
            self.report.save(self.results)

    def update_progress_bar(self, response: Response) -> None:
=======
    def update_progress_bar(self, response):
>>>>>>> 419cbefc
        jobs_count = (
            # Jobs left for unscanned targets
            len(options["subdirs"]) * (len(options["urls"]) - 1)
            # Jobs left for the current target
            + len(self.directories)
            # Finished jobs
            + self.jobs_processed
        )

        interface.last_path(
            self.dictionary.index,
            len(self.dictionary),
            self.jobs_processed + 1,
            jobs_count,
            self.requester.rate,
            self.errors,
        )

    def raise_error(self, exception: RequestException) -> None:
        if options["exit_on_error"]:
            raise QuitInterrupt("Canceled due to an error")

        self.errors += 1
        self.consecutive_errors += 1

        if self.consecutive_errors > MAX_CONSECUTIVE_REQUEST_ERRORS:
            raise SkipTargetInterrupt("Too many request errors")

    def append_error_log(self, exception: RequestException) -> None:
        logger.exception(exception)

    def handle_pause(self) -> None:
        interface.warning(
            "CTRL+C detected: Pausing threads, please wait...", do_save=False
        )
        self.fuzzer.pause()

        while True:
            msg = "[q]uit / [c]ontinue"

            if len(self.directories) > 1:
                msg += " / [n]ext"

            if len(options["urls"]) > 1:
                msg += " / [s]kip target"

            interface.in_line(msg + ": ")

            option = input()

            if option.lower() == "q":
                if options["async_mode"]:
                    quitexc = QuitInterrupt("Canceled by the user")
                    if options["async_mode"]:
                        self.pause_future.set_exception(quitexc)
                        break
                    else:
                        raise quitexc

                interface.in_line("[s]ave / [q]uit without saving: ")

                option = input()

                if option.lower() == "s":
                    msg = f'Save to file [{options["session_file"] or DEFAULT_SESSION_FILE}]: '

                    interface.in_line(msg)

                    session_file = (
                        input() or options["session_file"] or DEFAULT_SESSION_FILE
                    )

                    self._export(session_file)
                    quitexc = QuitInterrupt(f"Session saved to: {session_file}")
                    if options["async_mode"]:
                        self.pause_future.set_exception(quitexc)
                        break
                    else:
                        raise quitexc
                elif option.lower() == "q":
                    quitexc = QuitInterrupt("Canceled by the user")
                    if options["async_mode"]:
                        self.pause_future.set_exception(quitexc)
                        break
                    else:
                        raise quitexc

            elif option.lower() == "c":
                self.fuzzer.play()
                break

            elif option.lower() == "n" and len(self.directories) > 1:
                self.fuzzer.quit()
                break

            elif option.lower() == "s" and len(options["urls"]) > 1:
                skipexc = SkipTargetInterrupt("Target skipped by the user")
                if options["async_mode"]:
                    self.pause_future.set_exception(skipexc)
                    break
                else:
                    raise skipexc

    def is_timed_out(self) -> bool:
        return time.time() - self.start_time > options["max_time"] > 0

    def process(self) -> None:
        while True:
            try:
                while not self.fuzzer.is_finished():
                    if self.is_timed_out():
                        raise SkipTargetInterrupt(
                            "Runtime exceeded the maximum set by the user"
                        )

                break

            except KeyboardInterrupt:
                self.handle_pause()

            time.sleep(0.3)

    def add_directory(self, path: str) -> None:
        """Add directory to the recursion queue"""

        # Pass if path is in exclusive directories
        if any(
            path.startswith(dir) or "/" + dir in path
            for dir in options["exclude_subdirs"]
        ):
            return

        url = self.url + path

        if (
            path.count("/") - self.base_path.count("/") > options["recursion_depth"] > 0
            or url in self.passed_urls
        ):
            return

        self.directories.append(path)
        self.passed_urls.add(url)

    @locked
    def recur(self, path: str) -> list[str]:
        dirs_count = len(self.directories)
        path = clean_path(path)

        if options["force_recursive"] and not path.endswith("/"):
            path += "/"

        if options["deep_recursive"]:
            i = 0
            for _ in range(path.count("/")):
                i = path.index("/", i) + 1
                self.add_directory(path[:i])
        elif (
            options["recursive"]
            and path.endswith("/")
            and re.search(EXTENSION_RECOGNITION_REGEX, path[:-1]) is None
        ):
            self.add_directory(path)

        # Return newly added directories
        return self.directories[dirs_count:]

    def recur_for_redirect(self, path: str, redirect_path: str) -> list[str]:
        if redirect_path == path + "/":
            return self.recur(redirect_path)

        return []<|MERGE_RESOLUTION|>--- conflicted
+++ resolved
@@ -30,7 +30,7 @@
 from urllib.parse import urlparse
 
 from lib.connection.dns import cache_dns
-from lib.connection.response import Response
+from lib.connection.response import BaseResponse
 from lib.core.data import blacklists, options
 from lib.core.decorators import locked
 from lib.core.dictionary import Dictionary, get_blacklists
@@ -57,23 +57,8 @@
 )
 from lib.parse.rawrequest import parse_raw
 from lib.parse.url import clean_path, parse_path
-<<<<<<< HEAD
-from lib.reports.base import FileBaseReport, SQLBaseReport
-from lib.reports.csv_report import CSVReport
-from lib.reports.html_report import HTMLReport
-from lib.reports.json_report import JSONReport
-from lib.reports.markdown_report import MarkdownReport
-from lib.reports.mysql_report import MySQLReport
-from lib.reports.plain_text_report import PlainTextReport
-from lib.reports.postgresql_report import PostgreSQLReport
-from lib.reports.simple_report import SimpleReport
-from lib.reports.sqlite_report import SQLiteReport
-from lib.reports.xml_report import XMLReport
-from lib.utils.common import get_valid_filename, lstrip_once
-=======
 from lib.report.manager import ReportManager
 from lib.utils.common import lstrip_once
->>>>>>> 419cbefc
 from lib.utils.file import FileUtils
 from lib.utils.pickle import pickle, unpickle
 from lib.utils.schemedet import detect_scheme
@@ -153,18 +138,9 @@
 
         self.requester = Requester()
         self.dictionary = Dictionary(files=options["wordlists"])
-<<<<<<< HEAD
-        self.results: list[Response] = []
         self.start_time = time.time()
         self.passed_urls: set[str] = set()
         self.directories: list[str] = []
-        self.report: FileBaseReport | SQLBaseReport | None = None
-        self.batch = False
-=======
-        self.start_time = time.time()
-        self.passed_urls = set()
-        self.directories = []
->>>>>>> 419cbefc
         self.jobs_processed = 0
         self.errors = 0
         self.consecutive_errors = 0
@@ -311,7 +287,7 @@
                 self.jobs_processed += 1
                 self.old_session = False
 
-    async def _start_coroutines(self):
+    async def _start_coroutines(self) -> None:
         task = self.loop.create_task(self.fuzzer.start())
 
         try:
@@ -331,7 +307,7 @@
 
         await task  # propagate the exception, if raised
 
-    def set_target(self, url):
+    def set_target(self, url: str) -> None:
         # If no scheme specified, unset it first
         if "://" not in url:
             url = f'{options["scheme"] or UNKNOWN}://{url}'
@@ -388,103 +364,10 @@
 
         self.requester.set_url(self.url)
 
-<<<<<<< HEAD
-    def setup_batch_reports(self) -> str:
-        """Create batch report folder"""
-
-        self.batch = True
-        current_time = time.strftime("%y-%m-%d_%H-%M-%S")
-        batch_session = f"BATCH-{current_time}"
-        batch_directory_path = FileUtils.build_path(self.report_path, batch_session)
-
-        try:
-            FileUtils.create_dir(batch_directory_path)
-        except Exception:
-            interface.error(f"Couldn't create batch folder at {batch_directory_path}")
-            exit(1)
-
-        return batch_directory_path
-
-    def get_output_extension(self) -> str:
-        if options["output_format"] in ("plain", "simple"):
-            return "txt"
-
-        return options["output_format"]
-
-    def setup_reports(self) -> None:
-        """Create report file"""
-
-        output = options["output"]
-
-        if options["autosave_report"] and not output and options["output_format"] not in ("mysql", "postgresql"):
-            if len(options["urls"]) > 1:
-                directory_path = self.setup_batch_reports()
-                filename = "BATCH." + self.get_output_extension()
-            else:
-                self.set_target(options["urls"][0])
-
-                parsed = urlparse(self.url)
-
-                if not parsed.netloc:
-                    parsed = urlparse(f"//{options['urls'][0]}")
-
-                filename = get_valid_filename(f"{parsed.path}_")
-                filename += time.strftime("%y-%m-%d_%H-%M-%S")
-                filename += f".{self.get_output_extension()}"
-                directory_path = FileUtils.build_path(
-                    self.report_path, get_valid_filename(f"{parsed.scheme}_{parsed.netloc}")
-                )
-
-            output = FileUtils.get_abs_path((FileUtils.build_path(directory_path, filename)))
-
-            if FileUtils.exists(output):
-                i = 2
-                while FileUtils.exists(f"{output}_{i}"):
-                    i += 1
-
-                output += f"_{i}"
-
-            try:
-                FileUtils.create_dir(directory_path)
-            except Exception:
-                interface.error(
-                    f"Couldn't create the reports folder at {directory_path}"
-                )
-                exit(1)
-
-        if not output:
-            return
-
-        if options["output_format"] == "plain":
-            self.report = PlainTextReport(output)
-        elif options["output_format"] == "json":
-            self.report = JSONReport(output)
-        elif options["output_format"] == "xml":
-            self.report = XMLReport(output)
-        elif options["output_format"] == "md":
-            self.report = MarkdownReport(output)
-        elif options["output_format"] == "csv":
-            self.report = CSVReport(output)
-        elif options["output_format"] == "html":
-            self.report = HTMLReport(output)
-        elif options["output_format"] == "sqlite":
-            self.report = SQLiteReport(output)
-        elif options["output_format"] == "mysql":
-            self.report = MySQLReport(output)
-        elif options["output_format"] == "postgresql":
-            self.report = PostgreSQLReport(output)
-        else:
-            self.report = SimpleReport(output)
-
-        interface.output_location(output)
-
-    def reset_consecutive_errors(self, response: Response) -> None:
-=======
-    def reset_consecutive_errors(self, response):
->>>>>>> 419cbefc
+    def reset_consecutive_errors(self, response: BaseResponse) -> None:
         self.consecutive_errors = 0
 
-    def match_callback(self, response: Response) -> None:
+    def match_callback(self, response: BaseResponse) -> None:
         if response.status in options["skip_on_status"]:
             raise SkipTargetInterrupt(
                 f"Skipped the target due to {response.status} status code"
@@ -518,15 +401,7 @@
             else:
                 self.requester.request(response.full_path, proxy=options["replay_proxy"])
 
-<<<<<<< HEAD
-        if self.report:
-            self.results.append(response)
-            self.report.save(self.results)
-
-    def update_progress_bar(self, response: Response) -> None:
-=======
-    def update_progress_bar(self, response):
->>>>>>> 419cbefc
+    def update_progress_bar(self, response: BaseResponse) -> None:
         jobs_count = (
             # Jobs left for unscanned targets
             len(options["subdirs"]) * (len(options["urls"]) - 1)
