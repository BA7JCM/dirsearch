# -*- coding: utf-8 -*-
#  This program is free software; you can redistribute it and/or modify
#  it under the terms of the GNU General Public License as published by
#  the Free Software Foundation; either version 2 of the License, or
#  (at your option) any later version.
#
#  This program is distributed in the hope that it will be useful,
#  but WITHOUT ANY WARRANTY; without even the implied warranty of
#  MERCHANTABILITY or FITNESS FOR A PARTICULAR PURPOSE.  See the
#  GNU General Public License for more details.
#
#  You should have received a copy of the GNU General Public License
#  along with this program; if not, write to the Free Software
#  Foundation, Inc., 51 Franklin Street, Fifth Floor, Boston,
#  MA 02110-1301, USA.
#
#  Author: Mauro Soria

from lib.core.settings import (
    AUTHENTICATION_TYPES,
    COMMON_EXTENSIONS,
    DEFAULT_TOR_PROXIES,
    OUTPUT_FORMATS,
    SCRIPT_PATH,
)
from lib.parse.cmdline import parse_arguments
from lib.parse.config import ConfigParser
from lib.parse.headers import HeadersParser
from lib.utils.common import iprange, read_stdin, strip_and_uniquify
from lib.utils.file import File, FileUtils
from lib.parse.nmap import parse_nmap


def parse_options():
    opt = merge_config(parse_arguments())

    if opt.session_file:
        return vars(opt)

    opt.http_method = opt.http_method.upper()

    if opt.urls_file:
        fd = _access_file(opt.urls_file)
        opt.urls = fd.get_lines()
    elif opt.cidr:
        opt.urls = iprange(opt.cidr)
    elif opt.stdin_urls:
        opt.urls = read_stdin().splitlines(0)
    elif opt.raw_file:
        _access_file(opt.raw_file)
    elif opt.nmap_report:
        try:
            opt.urls = parse_nmap(opt.nmap_report)
        except Exception as e:
            print("Error while parsing Nmap report: " + str(e))
            exit(1)
    elif not opt.urls:
        print("URL target is missing, try using -u <url>")
        exit(1)

    if not opt.raw_file:
        opt.urls = strip_and_uniquify(
            filter(
                lambda url: not url.startswith("#"),
                opt.urls,
            )
        )

    if not opt.extensions and not opt.remove_extensions:
        print("WARNING: No extension was specified!")

    if not opt.wordlists:
        print("No wordlist was provided, try using -w <wordlist>")
        exit(1)

    opt.wordlists = [wordlist.strip() for wordlist in opt.wordlists.split(",")]

    for wordlist in opt.wordlists:
        if FileUtils.is_dir(wordlist):
            opt.wordlists.remove(wordlist)
            opt.wordlists.extend(FileUtils.get_files(wordlist))
        else:
            _access_file(wordlist)

    if opt.thread_count < 1:
        print("Threads number must be greater than zero")
        exit(1)

    if opt.tor:
        opt.proxies = list(DEFAULT_TOR_PROXIES)
    elif opt.proxies_file:
        fd = _access_file(opt.proxies_file)
        opt.proxies = fd.get_lines()

    if opt.data_file:
        fd = _access_file(opt.data_file)
        opt.data = fd.get_lines()

    if opt.cert_file:
        _access_file(opt.cert_file)

    if opt.key_file:
        _access_file(opt.key_file)

    headers = {}

    if opt.headers_file:
        try:
            fd = _access_file(opt.headers_file)
            headers.update(dict(HeadersParser(fd.read())))
        except Exception as e:
            print("Error in headers file: " + str(e))
            exit(1)

    if opt.headers:
        try:
            headers.update(dict(HeadersParser("\n".join(opt.headers))))
        except Exception:
            print("Invalid headers")
            exit(1)

    opt.headers = headers

    opt.include_status_codes = _parse_status_codes(opt.include_status_codes)
    opt.exclude_status_codes = _parse_status_codes(opt.exclude_status_codes)
    opt.recursion_status_codes = _parse_status_codes(opt.recursion_status_codes)
    opt.skip_on_status = _parse_status_codes(opt.skip_on_status)
    opt.prefixes = tuple(strip_and_uniquify(opt.prefixes.split(",")))
    opt.suffixes = tuple(strip_and_uniquify(opt.suffixes.split(",")))
    opt.subdirs = [
        subdir.lstrip("/")
        for subdir in strip_and_uniquify(
            [
                subdir if subdir.endswith("/") else subdir + "/"
                for subdir in opt.subdirs.split(",")
            ]
        )
    ]
    opt.exclude_subdirs = [
        subdir.lstrip("/")
        for subdir in strip_and_uniquify(
            [
                subdir if subdir.endswith("/") else subdir + "/"
                for subdir in opt.exclude_subdirs.split(",")
            ]
        )
    ]
    opt.exclude_sizes = {size.strip().upper() for size in opt.exclude_sizes.split(",")}

    if opt.remove_extensions:
        opt.extensions = ("",)
    elif opt.extensions == "*":
        opt.extensions = COMMON_EXTENSIONS
    elif opt.extensions == "CHANGELOG.md":
        print(
            "A weird extension was provided: 'CHANGELOG.md'. Please do not use * as the "
            "extension or enclose it in double quotes"
        )
        exit(0)
    else:
        opt.extensions = tuple(
            strip_and_uniquify(
                [extension.lstrip(".") for extension in opt.extensions.split(",")]
            )
        )

    opt.exclude_extensions = tuple(
        strip_and_uniquify(
            [
                exclude_extension.lstrip(".")
                for exclude_extension in opt.exclude_extensions.split(",")
            ]
        )
    )

    if opt.auth and not opt.auth_type:
        print("Please select the authentication type with --auth-type")
        exit(1)
    elif opt.auth_type and not opt.auth:
        print("No authentication credential found")
        exit(1)
    elif opt.auth and opt.auth_type not in AUTHENTICATION_TYPES:
        print(
            f"'{opt.auth_type}' is not in available authentication "
            f"types: {', '.join(AUTHENTICATION_TYPES)}"
        )
        exit(1)

    if set(opt.extensions).intersection(opt.exclude_extensions):
        print(
            "Exclude extension list can not contain any extension "
            "that has already in the extension list"
        )
        exit(1)

<<<<<<< HEAD
    opt.output_formats = [format.strip() for format in opt.output_formats.split(",")]
    invalid_formats = set(opt.output_formats).difference(OUTPUT_FORMATS)

    if invalid_formats:
        print(f"Invalid output format(s): {', '.join(invalid_formats)}")
=======
    if opt.output_format not in OUTPUT_FORMATS:
        print(
            "Select one of the following output formats: "
            f"{', '.join(OUTPUT_FORMATS)}"
        )
>>>>>>> 510a7995
        exit(1)

    if "mysql" in opt.output_formats and "postgresql" in opt.output_formats:
        print("Can't use both mysql and postgresql output formats at the same time")

    return vars(opt)


def _parse_status_codes(str_):
    if not str_:
        return set()

    status_codes = set()

    for status_code in str_.split(","):
        try:
            if "-" in status_code:
                start, end = status_code.strip().split("-")
                status_codes.update(range(int(start), int(end) + 1))
            else:
                status_codes.add(int(status_code.strip()))
        except ValueError:
            print(f"Invalid status code or status code range: {status_code}")
            exit(1)

    return status_codes


def _access_file(path):
    with File(path) as fd:
        if not fd.exists():
            print(f"{path} does not exist")
            exit(1)

        if not fd.is_valid():
            print(f"{path} is not a file")
            exit(1)

        if not fd.can_read():
            print(f"{path} cannot be read")
            exit(1)

        return fd


def merge_config(opt):
    config = ConfigParser()
    config.read(opt.config)

    # General
    opt.thread_count = opt.thread_count or config.safe_getint("general", "threads", 25)
    opt.include_status_codes = opt.include_status_codes or config.safe_get(
        "general", "include-status"
    )
    opt.exclude_status_codes = opt.exclude_status_codes or config.safe_get(
        "general", "exclude-status"
    )
    opt.exclude_sizes = opt.exclude_sizes or config.safe_get(
        "general", "exclude-sizes", ""
    )
    opt.exclude_texts = opt.exclude_texts or config.safe_getlist(
        "general", "exclude-texts"
    )
    opt.exclude_regex = opt.exclude_regex or config.safe_get("general", "exclude-regex")
    opt.exclude_redirect = opt.exclude_redirect or config.safe_get(
        "general", "exclude-redirect"
    )
    opt.exclude_response = opt.exclude_response or config.safe_get(
        "general", "exclude-response"
    )
    opt.recursive = opt.recursive or config.safe_getboolean("general", "recursive")
    opt.deep_recursive = opt.deep_recursive or config.safe_getboolean(
        "general", "deep-recursive"
    )
    opt.force_recursive = opt.force_recursive or config.safe_getboolean(
        "general", "force-recursive"
    )
    opt.recursion_depth = opt.recursion_depth or config.safe_getint(
        "general", "max-recursion-depth"
    )
    opt.recursion_status_codes = opt.recursion_status_codes or config.safe_get(
        "general", "recursion-status", "100-999"
    )
    opt.subdirs = opt.subdirs or config.safe_get("general", "subdirs", "")
    opt.exclude_subdirs = opt.exclude_subdirs or config.safe_get(
        "general", "exclude-subdirs", ""
    )
    opt.skip_on_status = opt.skip_on_status or config.safe_get(
        "general", "skip-on-status", ""
    )
    opt.max_time = opt.max_time or config.safe_getint("general", "max-time")
    opt.exit_on_error = opt.exit_on_error or config.safe_getboolean(
        "general", "exit-on-error"
    )

    # Dictionary
    opt.wordlists = opt.wordlists or config.safe_get(
        "dictionary",
        "wordlists",
        FileUtils.build_path(SCRIPT_PATH, "db", "dicc.txt"),
    )
    opt.extensions = opt.extensions or config.safe_get(
        "dictionary", "default-extensions", ""
    )
    opt.force_extensions = opt.force_extensions or config.safe_getboolean(
        "dictionary", "force-extensions"
    )
    opt.overwrite_extensions = opt.overwrite_extensions or config.safe_getboolean(
        "dictionary", "overwrite-extensions"
    )
    opt.exclude_extensions = opt.exclude_extensions or config.safe_get(
        "dictionary", "exclude-extensions", ""
    )
    opt.prefixes = opt.prefixes or config.safe_get("dictionary", "prefixes", "")
    opt.suffixes = opt.suffixes or config.safe_get("dictionary", "suffixes", "")
    opt.lowercase = opt.lowercase or config.safe_getboolean("dictionary", "lowercase")
    opt.uppercase = opt.uppercase or config.safe_getboolean("dictionary", "uppercase")
    opt.capital = opt.capital or config.safe_getboolean(
        "dictionary", "capital"
    )

    # Request
    opt.http_method = opt.http_method or config.safe_get(
        "request", "http-method", "get"
    )
    opt.headers = opt.headers or config.safe_getlist("request", "headers")
    opt.headers_file = opt.headers_file or config.safe_get("request", "headers-file")
    opt.follow_redirects = opt.follow_redirects or config.safe_getboolean(
        "request", "follow-redirects"
    )
    opt.random_agents = opt.random_agents or config.safe_getboolean(
        "request", "random-user-agents"
    )
    opt.user_agent = opt.user_agent or config.safe_get("request", "user-agent")
    opt.cookie = opt.cookie or config.safe_get("request", "cookie")

    # Connection
    opt.delay = opt.delay or config.safe_getfloat("connection", "delay")
    opt.timeout = opt.timeout or config.safe_getfloat("connection", "timeout", 7.5)
    opt.max_retries = opt.max_retries or config.safe_getint(
        "connection", "max-retries", 1
    )
    opt.max_rate = opt.max_rate or config.safe_getint("connection", "max-rate")
    opt.proxies = opt.proxies or config.safe_getlist("connection", "proxies")
    opt.proxies_file = opt.proxies_file or config.safe_get("connection", "proxies-file")
    opt.scheme = opt.scheme or config.safe_get(
        "connection", "scheme", None, ("http", "https")
    )
    opt.replay_proxy = opt.replay_proxy or config.safe_get("connection", "replay-proxy")
    opt.network_interface = opt.network_interface or config.safe_get(
        "connection", "network-interface"
    )

    # Advanced
    opt.crawl = opt.crawl or config.safe_getboolean("advanced", "crawl")

    # View
    opt.full_url = opt.full_url or config.safe_getboolean("view", "full-url")
    opt.color = opt.color if opt.color is False else config.safe_getboolean("view", "color", True)
    opt.quiet = opt.quiet or config.safe_getboolean("view", "quiet-mode")
    opt.redirects_history = opt.redirects_history or config.safe_getboolean(
        "view", "show-redirects-history"
    )

    # Output
    opt.output_file = opt.output_file or config.safe_get("output", "output-file")
    opt.output_url = opt.output_url or config.safe_get("output", "output-url")
    opt.output_table = config.safe_get("output", "output-sql-table")
    opt.output_formats = opt.output_formats or config.safe_get(
        "output", "output-format", "plain"
    )
    opt.log_file = opt.log_file or config.safe_get("output", "log-file")
    opt.log_file_size = config.safe_getint("output", "log-file-size")

    return opt<|MERGE_RESOLUTION|>--- conflicted
+++ resolved
@@ -193,19 +193,11 @@
         )
         exit(1)
 
-<<<<<<< HEAD
     opt.output_formats = [format.strip() for format in opt.output_formats.split(",")]
     invalid_formats = set(opt.output_formats).difference(OUTPUT_FORMATS)
 
     if invalid_formats:
         print(f"Invalid output format(s): {', '.join(invalid_formats)}")
-=======
-    if opt.output_format not in OUTPUT_FORMATS:
-        print(
-            "Select one of the following output formats: "
-            f"{', '.join(OUTPUT_FORMATS)}"
-        )
->>>>>>> 510a7995
         exit(1)
 
     if "mysql" in opt.output_formats and "postgresql" in opt.output_formats:
