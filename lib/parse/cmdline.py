# -*- coding: utf-8 -*-
#  This program is free software; you can redistribute it and/or modify
#  it under the terms of the GNU General Public License as published by
#  the Free Software Foundation; either version 2 of the License, or
#  (at your option) any later version.
#
#  This program is distributed in the hope that it will be useful,
#  but WITHOUT ANY WARRANTY; without even the implied warranty of
#  MERCHANTABILITY or FITNESS FOR A PARTICULAR PURPOSE.  See the
#  GNU General Public License for more details.
#
#  You should have received a copy of the GNU General Public License
#  along with this program; if not, write to the Free Software
#  Foundation, Inc., 51 Franklin Street, Fifth Floor, Boston,
#  MA 02110-1301, USA.
#
#  Author: Mauro Soria

from optparse import OptionParser, OptionGroup


from lib.core.settings import (
    AUTHENTICATION_TYPES,
    OUTPUT_FORMATS,
    VERSION,
)
from lib.utils.common import get_config_file


def parse_arguments():
    usage = "Usage: %prog [-u|--url] target [-e|--extensions] extensions [options]"
    epilog = "See 'config.ini' for the example configuration file"
    parser = OptionParser(usage=usage, epilog=epilog, version=f"dirsearch v{VERSION}")

    # Mandatory arguments
    mandatory = OptionGroup(parser, "Mandatory")
    mandatory.add_option(
        "-u",
        "--url",
        action="append",
        dest="urls",
        metavar="URL",
        help="Target URL(s), can use multiple flags",
    )
    mandatory.add_option(
        "-l",
        "--urls-file",
        action="store",
        dest="urls_file",
        metavar="PATH",
        help="URL list file",
    )
    mandatory.add_option(
        "--stdin", action="store_true", dest="stdin_urls", help="Read URL(s) from STDIN"
    )
    mandatory.add_option("--cidr", action="store", dest="cidr", help="Target CIDR")
    mandatory.add_option(
        "--raw",
        action="store",
        dest="raw_file",
        metavar="PATH",
        help="Load raw HTTP request from file (use '--scheme' flag to set the scheme)",
    )
    mandatory.add_option(
        "--nmap-report",
        action="store",
        dest="nmap_report",
        metavar="PATH",
        help="Load targets from nmap report (Ensure the inclusion of the -sV flag during nmap scan for comprehensive results)",
    )
    mandatory.add_option(
        "-s", "--session", action="store", dest="session_file", help="Session file"
    )
    mandatory.add_option(
        "--config",
        action="store",
        dest="config",
        metavar="PATH",
        help="Path to configuration file (Default: 'DIRSEARCH_CONFIG' environment variable, otherwise 'config.ini')",
        default=get_config_file(),
    )

    # Dictionary Settings
    dictionary = OptionGroup(parser, "Dictionary Settings")
    dictionary.add_option(
        "-w",
        "--wordlists",
        action="store",
        dest="wordlists",
        help="Wordlist files or directories contain wordlists (separated by commas)",
    )
    dictionary.add_option(
        "-e",
        "--extensions",
        action="store",
        dest="extensions",
        help="Extension list, separated by commas (e.g. php,asp)",
    )
    dictionary.add_option(
        "-f",
        "--force-extensions",
        action="store_true",
        dest="force_extensions",
        help="Add extensions to the end of every wordlist entry. By default dirsearch only replaces the %EXT% keyword with extensions",
    )
    dictionary.add_option(
        "--overwrite-extensions",
        action="store_true",
        dest="overwrite_extensions",
        help="Overwrite other extensions in the wordlist with your extensions (selected via `-e`)",
    )
    dictionary.add_option(
        "--exclude-extensions",
        action="store",
        dest="exclude_extensions",
        metavar="EXTENSIONS",
        help="Exclude extension list, separated by commas (e.g. asp,jsp)",
    )
    dictionary.add_option(
        "--remove-extensions",
        action="store_true",
        dest="remove_extensions",
        help="Remove extensions in all paths (e.g. admin.php -> admin)",
    )
    dictionary.add_option(
        "--prefixes",
        action="store",
        dest="prefixes",
        help="Add custom prefixes to all wordlist entries (separated by commas)",
    )
    dictionary.add_option(
        "--suffixes",
        action="store",
        dest="suffixes",
        help="Add custom suffixes to all wordlist entries, ignore directories (separated by commas)",
    )
    dictionary.add_option(
        "-U",
        "--uppercase",
        action="store_true",
        dest="uppercase",
        help="Uppercase wordlist",
    )
    dictionary.add_option(
        "-L",
        "--lowercase",
        action="store_true",
        dest="lowercase",
        help="Lowercase wordlist",
    )
    dictionary.add_option(
        "-C",
        "--capital",
        action="store_true",
        dest="capital",
        help="Capital wordlist",
    )

    # Optional Settings
    general = OptionGroup(parser, "General Settings")
    general.add_option(
        "-t",
        "--threads",
        action="store",
        type="int",
        dest="thread_count",
        metavar="THREADS",
        help="Number of threads",
    )
    general.add_option(
        "-r",
        "--recursive",
        action="store_true",
        dest="recursive",
        help="Brute-force recursively",
    )
    general.add_option(
        "--deep-recursive",
        action="store_true",
        dest="deep_recursive",
        help="Perform recursive scan on every directory depth (e.g. api/users -> api/)",
    )
    general.add_option(
        "--force-recursive",
        action="store_true",
        dest="force_recursive",
        help="Do recursive brute-force for every found path, not only directories",
    )
    general.add_option(
        "-R",
        "--max-recursion-depth",
        action="store",
        type="int",
        dest="recursion_depth",
        metavar="DEPTH",
        help="Maximum recursion depth",
    )
    general.add_option(
        "--recursion-status",
        action="store",
        dest="recursion_status_codes",
        metavar="CODES",
        help="Valid status codes to perform recursive scan, support ranges (separated by commas)",
    )
    general.add_option(
        "--subdirs",
        action="store",
        dest="subdirs",
        metavar="SUBDIRS",
        help="Scan sub-directories of the given URL[s] (separated by commas)",
    )
    general.add_option(
        "--exclude-subdirs",
        action="store",
        dest="exclude_subdirs",
        metavar="SUBDIRS",
        help="Exclude the following subdirectories during recursive scan (separated by commas)",
    )
    general.add_option(
        "-i",
        "--include-status",
        action="store",
        dest="include_status_codes",
        metavar="CODES",
        help="Include status codes, separated by commas, support ranges (e.g. 200,300-399)",
    )
    general.add_option(
        "-x",
        "--exclude-status",
        action="store",
        dest="exclude_status_codes",
        metavar="CODES",
        help="Exclude status codes, separated by commas, support ranges (e.g. 301,500-599)",
    )
    general.add_option(
        "--exclude-sizes",
        action="store",
        dest="exclude_sizes",
        metavar="SIZES",
        help="Exclude responses by sizes, separated by commas (e.g. 0B,4KB)",
    )
    general.add_option(
        "--exclude-text",
        action="append",
        dest="exclude_texts",
        metavar="TEXTS",
        help="Exclude responses by text, can use multiple flags",
    )
    general.add_option(
        "--exclude-regex",
        action="store",
        dest="exclude_regex",
        metavar="REGEX",
        help="Exclude responses by regular expression",
    )
    general.add_option(
        "--exclude-redirect",
        action="store",
        dest="exclude_redirect",
        metavar="STRING",
        help="Exclude responses if this regex (or text) matches redirect URL (e.g. '/index.html')",
    )
    general.add_option(
        "--exclude-response",
        action="store",
        dest="exclude_response",
        metavar="PATH",
        help="Exclude responses similar to response of this page, path as input (e.g. 404.html)",
    )
    general.add_option(
        "--skip-on-status",
        action="store",
        dest="skip_on_status",
        metavar="CODES",
        help="Skip target whenever hit one of these status codes, separated by commas, support ranges",
    )
    general.add_option(
        "--min-response-size",
        action="store",
        type="int",
        dest="minimum_response_size",
        help="Minimum response length",
        metavar="LENGTH",
        default=0,
    )
    general.add_option(
        "--max-response-size",
        action="store",
        type="int",
        dest="maximum_response_size",
        help="Maximum response length",
        metavar="LENGTH",
        default=0,
    )
    general.add_option(
        "--max-time",
        action="store",
        type="int",
        dest="max_time",
        metavar="SECONDS",
        help="Maximum runtime for the scan",
    )
    general.add_option(
        "--exit-on-error",
        action="store_true",
        dest="exit_on_error",
        help="Exit whenever an error occurs",
    )

    # Request Settings
    request = OptionGroup(parser, "Request Settings")
    request.add_option(
        "-m",
        "--http-method",
        action="store",
        dest="http_method",
        metavar="METHOD",
        help="HTTP method (default: GET)",
    )
    request.add_option(
        "-d", "--data", action="store", dest="data", help="HTTP request data"
    )
    request.add_option(
        "--data-file",
        action="store",
        dest="data_file",
        metavar="PATH",
        help="File contains HTTP request data"
    )
    request.add_option(
        "-H",
        "--header",
        action="append",
        dest="headers",
        help="HTTP request header, can use multiple flags",
    )
    request.add_option(
        "--headers-file",
        dest="headers_file",
        metavar="PATH",
        help="File contains HTTP request headers",
    )
    request.add_option(
        "-F",
        "--follow-redirects",
        action="store_true",
        dest="follow_redirects",
        help="Follow HTTP redirects",
    )
    request.add_option(
        "--random-agent",
        action="store_true",
        dest="random_agents",
        help="Choose a random User-Agent for each request",
    )
    request.add_option(
        "--auth",
        action="store",
        dest="auth",
        metavar="CREDENTIAL",
        help="Authentication credential (e.g. user:password or bearer token)",
    )
    request.add_option(
        "--auth-type",
        action="store",
        dest="auth_type",
        metavar="TYPE",
        help=f"Authentication type ({', '.join(AUTHENTICATION_TYPES)})",
    )
    request.add_option(
        "--cert-file",
        action="store",
        dest="cert_file",
        metavar="PATH",
        help="File contains client-side certificate",
    )
    request.add_option(
        "--key-file",
        action="store",
        dest="key_file",
        metavar="PATH",
        help="File contains client-side certificate private key (unencrypted)",
    )
    request.add_option("--user-agent", action="store", dest="user_agent")
    request.add_option("--cookie", action="store", dest="cookie")

    # Connection Settings
    connection = OptionGroup(parser, "Connection Settings")
    connection.add_option(
        "--timeout",
        action="store",
        type="float",
        dest="timeout",
        help="Connection timeout",
    )
    connection.add_option(
        "--delay",
        action="store",
        type="float",
        dest="delay",
        help="Delay between requests",
    )
    connection.add_option(
        "-p",
        "--proxy",
        action="append",
        dest="proxies",
        metavar="PROXY",
        help="Proxy URL (HTTP/SOCKS), can use multiple flags",
    )
    connection.add_option(
        "--proxies-file",
        action="store",
        dest="proxies_file",
        metavar="PATH",
        help="File contains proxy servers",
    )
    connection.add_option(
        "--proxy-auth",
        action="store",
        dest="proxy_auth",
        metavar="CREDENTIAL",
        help="Proxy authentication credential",
    )
    connection.add_option(
        "--replay-proxy",
        action="store",
        dest="replay_proxy",
        metavar="PROXY",
        help="Proxy to replay with found paths",
    )
    connection.add_option(
        "--tor", action="store_true", dest="tor", help="Use Tor network as proxy"
    )
    connection.add_option(
        "--scheme",
        action="store",
        dest="scheme",
        metavar="SCHEME",
        help="Scheme for raw request or if there is no scheme in the URL (Default: auto-detect)",
    )
    connection.add_option(
        "--max-rate",
        action="store",
        type="int",
        dest="max_rate",
        metavar="RATE",
        help="Max requests per second",
    )
    connection.add_option(
        "--retries",
        action="store",
        type="int",
        dest="max_retries",
        metavar="RETRIES",
        help="Number of retries for failed requests",
    )
    connection.add_option("--ip", action="store", dest="ip", help="Server IP address")
    connection.add_option("--interface", action="store", dest="network_interface", help="Network interface to use")

    # Advanced Settings
    advanced = OptionGroup(parser, "Advanced Settings")
    advanced.add_option(
        "--crawl",
        action="store_true",
        dest="crawl",
        help="Crawl for new paths in responses"
    )
    advanced.add_option(
        "--async",
        action="store_true",
        dest="async_mode",
        help="Enable asynchronous mode",
    )

    # View Settings
    view = OptionGroup(parser, "View Settings")
    view.add_option(
        "--full-url",
        action="store_true",
        dest="full_url",
        help="Full URLs in the output (enabled automatically in quiet mode)",
    )
    view.add_option(
        "--redirects-history",
        action="store_true",
        dest="redirects_history",
        help="Show redirects history",
    )
    view.add_option(
        "--no-color", action="store_false", dest="color", help="No colored output"
    )
    view.add_option(
        "-q", "--quiet-mode", action="store_true", dest="quiet", help="Quiet mode"
    )

    # Output Settings
    output = OptionGroup(parser, "Output Settings")
    output.add_option(
        "-o",
        "--output-file",
        action="store",
        dest="output_file",
        metavar="PATH",
        help="Output file location",
    )
    output.add_option(
        "-O",
        "--output-url",
        action="store",
        dest="output_url",
        metavar="URL",
        help="MySQL/PostgreSQL URL (Format: scheme://[username:password@]host[:port]/database-name)",
    )
    output.add_option(
        "--output-formats",
        action="store",
        dest="output_formats",
        metavar="FORMAT",
<<<<<<< HEAD
        help=f"Report formats, separated by commas (Available: {', '.join(OUTPUT_FORMATS)})",
=======
        help=f"Report format (Available: {', '.join(OUTPUT_FORMATS)})",
>>>>>>> ca61f770
    )
    output.add_option(
        "--log", action="store", dest="log_file", metavar="PATH", help="Log file"
    )

    parser.add_option_group(mandatory)
    parser.add_option_group(dictionary)
    parser.add_option_group(general)
    parser.add_option_group(request)
    parser.add_option_group(connection)
    parser.add_option_group(advanced)
    parser.add_option_group(view)
    parser.add_option_group(output)
    options, _ = parser.parse_args()

    return options<|MERGE_RESOLUTION|>--- conflicted
+++ resolved
@@ -517,11 +517,7 @@
         action="store",
         dest="output_formats",
         metavar="FORMAT",
-<<<<<<< HEAD
         help=f"Report formats, separated by commas (Available: {', '.join(OUTPUT_FORMATS)})",
-=======
-        help=f"Report format (Available: {', '.join(OUTPUT_FORMATS)})",
->>>>>>> ca61f770
     )
     output.add_option(
         "--log", action="store", dest="log_file", metavar="PATH", help="Log file"
