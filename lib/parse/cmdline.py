--- conflicted
+++ resolved
@@ -18,7 +18,7 @@
 
 from optparse import OptionParser, OptionGroup
 
-<<<<<<< HEAD
+
 from lib.core.settings import (
     AUTHENTICATION_TYPES,
     OUTPUT_FORMATS,
@@ -26,10 +26,7 @@
     VERSION,
 )
 from lib.utils.file import FileUtils
-=======
-from lib.core.settings import AUTHENTICATION_TYPES, VERSION
 from lib.utils.common import get_config_file
->>>>>>> a735c893
 
 
 def parse_arguments():
