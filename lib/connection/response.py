# -*- coding: utf-8 -*-
#  This program is free software; you can redistribute it and/or modify
#  it under the terms of the GNU General Public License as published by
#  the Free Software Foundation; either version 2 of the License, or
#  (at your option) any later version.
#
#  This program is distributed in the hope that it will be useful,
#  but WITHOUT ANY WARRANTY; without even the implied warranty of
#  MERCHANTABILITY or FITNESS FOR A PARTICULAR PURPOSE.  See the
#  GNU General Public License for more details.
#
#  You should have received a copy of the GNU General Public License
#  along with this program; if not, write to the Free Software
#  Foundation, Inc., 51 Franklin Street, Fifth Floor, Boston,
#  MA 02110-1301, USA.
#
#  Author: Mauro Soria

<<<<<<< HEAD
import time
=======
import httpx
>>>>>>> ca61f770

from lib.core.settings import (
    DEFAULT_ENCODING,
    ITER_CHUNK_SIZE,
    MAX_RESPONSE_SIZE,
    UNKNOWN,
)
from lib.parse.url import clean_path, parse_path
from lib.utils.common import get_readable_size, is_binary


class BaseResponse:
    def __init__(self, response):
<<<<<<< HEAD
        self.datetime = time.strftime("%Y-%m-%d %H:%M:%S")
        self.url = response.url
        self.full_path = parse_path(response.url)
=======
        self.url = str(response.url)
        self.full_path = parse_path(self.url)
>>>>>>> ca61f770
        self.path = clean_path(self.full_path)
        self.status = response.status_code
        self.headers = response.headers
        self.redirect = self.headers.get("location") or ""
        self.history = [str(res.url) for res in response.history]
        self.content = ""
        self.body = b""

    @property
    def type(self):
        if "content-type" in self.headers:
            return self.headers.get("content-type").split(";")[0]

        return UNKNOWN

    @property
    def length(self):
        try:
            return int(self.headers.get("content-length"))
        except TypeError:
            return len(self.body)

    @property
    def size(self):
        return get_readable_size(self.length)

    def __hash__(self):
        return hash(self.body)

    def __eq__(self, other):
        return (self.status, self.body, self.redirect) == (
            other.status,
            other.body,
            other.redirect,
        )


class Response(BaseResponse):
    def __init__(self, response):
        super().__init__(response)

        for chunk in response.iter_content(chunk_size=ITER_CHUNK_SIZE):
            self.body += chunk

            if len(self.body) >= MAX_RESPONSE_SIZE or (
                "content-length" in self.headers and is_binary(self.body)
            ):
                break

        if not is_binary(self.body):
            try:
                self.content = self.body.decode(
                    response.encoding or DEFAULT_ENCODING, errors="ignore"
                )
            except LookupError:
                self.content = self.body.decode(DEFAULT_ENCODING, errors="ignore")


class AsyncResponse(BaseResponse):
    @classmethod
    async def create(cls, response: httpx.Response) -> "AsyncResponse":
        self = cls(response)
        async for chunk in response.aiter_bytes(chunk_size=ITER_CHUNK_SIZE):
            self.body += chunk

            if len(self.body) >= MAX_RESPONSE_SIZE or (
                "content-length" in self.headers and is_binary(self.body)
            ):
                break

        if not is_binary(self.body):
            try:
                self.content = self.body.decode(
                    response.encoding or DEFAULT_ENCODING, errors="ignore"
                )
            except LookupError:
                self.content = self.body.decode(DEFAULT_ENCODING, errors="ignore")

        return self<|MERGE_RESOLUTION|>--- conflicted
+++ resolved
@@ -16,11 +16,8 @@
 #
 #  Author: Mauro Soria
 
-<<<<<<< HEAD
 import time
-=======
 import httpx
->>>>>>> ca61f770
 
 from lib.core.settings import (
     DEFAULT_ENCODING,
@@ -34,14 +31,9 @@
 
 class BaseResponse:
     def __init__(self, response):
-<<<<<<< HEAD
         self.datetime = time.strftime("%Y-%m-%d %H:%M:%S")
-        self.url = response.url
-        self.full_path = parse_path(response.url)
-=======
         self.url = str(response.url)
         self.full_path = parse_path(self.url)
->>>>>>> ca61f770
         self.path = clean_path(self.full_path)
         self.status = response.status_code
         self.headers = response.headers
